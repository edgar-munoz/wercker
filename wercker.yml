box: golang:1.7
no-response-timeout: 15

build:
  base-path: /go/src/github.com/wercker/wercker
  steps:
    - install-packages:
        checkpoint: pkgs
        packages: openssh-client pkg-config libsystemd-journal-dev

    - script:
        name: install govendor
        code: go get -u github.com/kardianos/govendor

    - script:
        name: go vet
        code: govendor vet +local

    # - golint:
    #     exclude: vendor

    - script:
        name: install dependencies
        code: govendor sync

    - script:
        name: go test
<<<<<<< HEAD
        code: govendor test +local -run ^TestRunSuite$
=======
        code: govendor test -v +local
>>>>>>> 3b460025

    - script:
        name: clear out the build binaries
        code: rm -rf $GOPATH/pkg

    - script:
        name: compile linux_amd64
        code: |
            export CGO_ENABLED=0
            GOOS=linux GOARCH=amd64 go build \
            -ldflags="-X github.com/wercker/wercker/util.GitCommit=$WERCKER_GIT_COMMIT -X github.com/wercker/wercker/util.PatchVersion=$(( ($(date +%s) - $(date --date=20150101 +%s) )/(60*60*24) )) -X github.com/wercker/wercker/util.Compiled=$(date +%s)" \
              -o "$WERCKER_OUTPUT_DIR/artifacts/latest/linux_amd64/sentcli"

            cp -r $WERCKER_OUTPUT_DIR/artifacts/latest/* $WERCKER_REPORT_ARTIFACTS_DIR

    - script:
        name: compile linux_386
        code: |
            export CGO_ENABLED=0
            GOOS=linux GOARCH=386 go build \
            -ldflags="-X github.com/wercker/wercker/util.GitCommit=$WERCKER_GIT_COMMIT -X github.com/wercker/wercker/util.PatchVersion=$(( ($(date +%s) - $(date --date=20150101 +%s) )/(60*60*24) )) -X github.com/wercker/wercker/util.Compiled=$(date +%s)" \
              -o "$WERCKER_OUTPUT_DIR/artifacts/latest/linux_386/sentcli"

            cp -r $WERCKER_OUTPUT_DIR/artifacts/latest/* $WERCKER_REPORT_ARTIFACTS_DIR

    - script:
        name: compile darwin_amd64
        code: |
            export CGO_ENABLED=0
            GOOS=darwin GOARCH=amd64 go build \
            -ldflags="-X github.com/wercker/wercker/util.GitCommit=$WERCKER_GIT_COMMIT -X github.com/wercker/wercker/util.PatchVersion=$(( ($(date +%s) - $(date --date=20150101 +%s) )/(60*60*24) )) -X github.com/wercker/wercker/util.Compiled=$(date +%s)" \
              -o "$WERCKER_OUTPUT_DIR/artifacts/latest/darwin_amd64/sentcli"

            cp -r $WERCKER_OUTPUT_DIR/artifacts/latest/* $WERCKER_REPORT_ARTIFACTS_DIR

    - script:
        name: wercker version
        code: |
          $WERCKER_OUTPUT_DIR/artifacts/latest/linux_amd64/sentcli version --no-update-check
          $WERCKER_OUTPUT_DIR/artifacts/latest/linux_amd64/sentcli --version > "$WERCKER_REPORT_MESSAGE_FILE"

    # generate SHA's for all binaries
    - script:
        name: generate SHAs
        code: |
            cd $WERCKER_OUTPUT_DIR
            for f in $(find . -type f -name sentcli); do
            cd $WERCKER_OUTPUT_DIR/$(dirname "$f")
            sha256sum sentcli > SHA256SUMS
            echo "$f: $(cat SHA256SUMS | awk '{print $1}')"
            done
            cd $WERCKER_OUTPUT_DIR

    - script:
        name: prepare
        code: cp -r scripts $WERCKER_OUTPUT_DIR

deploy:
  box: ubuntu
  steps:
    - script:
        name: update certs
        code: |
            sudo apt-get update -y
            sudo apt-get install ca-certificates -y

    - script:
        name: prepare
        code: |
            echo $WERCKER_GIT_COMMIT > ./artifacts/HEAD
            cp -r ./artifacts/latest ./artifacts/$WERCKER_GIT_COMMIT

    - s3sync:
        source-dir: "./artifacts"
        delete-removed: false
        bucket-url: $AWS_BUCKET_URL/$WERCKER_GIT_BRANCH/
        key-id: $AWS_ACCESS_KEY_ID
        key-secret: $AWS_SECRET_ACCESS_KEY

#

run-tests:
  box:
    id: golang:1.7
    volumes: $CODE_PATH /var/run/docker.sock
  steps:
      - script:
          code: |
              unset WERCKER_BUILD_ID
              cd $CODE_PATH
              ./test-all.sh

release-stable:
  steps:
    - install-packages:
        packages: jshon

    - script:
        name: version
        code: |
            export WERCKER_VERSION=$(./artifacts/latest/linux_amd64/sentcli --version | awk '{print $3}')
            ./artifacts/latest/linux_amd64/sentcli version --json > ./artifacts/latest/version.json
            echo "Releasing wercker stable v$WERCKER_VERSION" > $WERCKER_REPORT_MESSAGE_FILE
            echo "Releasing wercker stable v$WERCKER_VERSION"

    - script:
        name: rename sentcli to wercker
        code: |
            find . -type f -name "sentcli" -exec bash -c 'mv "${0}" ${0/%sentcli/wercker}' {} \;
            find . -type f -name SHA256SUMS -exec sed -i 's/sentcli/wercker/g' {} +

    # Upload the binaries to our own s3 buckets
    - s3sync:
        name: Upload to latest
        source-dir: "./artifacts/latest"
        delete-removed: false
        bucket-url: $DOWNLOADS_BUCKET_URL/stable/
        key-id: $AWS_ACCESS_KEY_ID
        key-secret: $AWS_SECRET_ACCESS_KEY

    - s3sync:
        name: Upload to versions
        source-dir: "./artifacts/latest"
        delete-removed: false
        bucket-url: $DOWNLOADS_BUCKET_URL/versions/$WERCKER_VERSION/
        key-id: $AWS_ACCESS_KEY_ID
        key-secret: $AWS_SECRET_ACCESS_KEY

    # Create release on GitHub and add binaries
    - script:
        name: generate release notes
        code: |
          export RELEASE_NOTES=$(jshon -s "$(./scripts/create-release-notes.sh)" | sed 's/.$//; s/^.//')
          echo $RELEASE_NOTES

    - github-create-release:
        token: $GITHUB_TOKEN
        tag: $WERCKER_VERSION
        body: $RELEASE_NOTES

    - github-upload-asset:
        token: $GITHUB_TOKEN
        file: ./artifacts/latest/linux_amd64/wercker
        filename: wercker_linux_amd64
        content-type: application/octet-stream

    - github-upload-asset:
        token: $GITHUB_TOKEN
        file: ./artifacts/latest/darwin_amd64/wercker
        filename: wercker_darwin_amd64
        content-type: application/octet-stream

    # Signal wercker/homebrew
    - script:
        name: Trigger homebrew release
        code: |
          export DARWIN_SHA256=$(awk '{print $1}' "./artifacts/latest/darwin_amd64/SHA256SUMS")
          curl \
            -X POST \
            -H "Authorization: Bearer $WERCKER_TOKEN" \
            -H "Content-Type: application/json" \
            --data "{ \"message\": \"Release stable $WERCKER_VERSION\", \"pipelineId\": \"$HOMEBREW_PIPELINE_ID\", \"envVars\": [{ \"key\": \"CHANNEL\", \"value\": \"stable\" },{ \"key\": \"VERSION\", \"value\": \"$WERCKER_VERSION\" },{ \"key\": \"SHA256\", \"value\": \"$DARWIN_SHA256\" }] }" \
            https://app.wercker.com/api/v3/runs

release-beta:
  steps:
    - script:
        name: version
        code: |
            export WERCKER_VERSION="$(./artifacts/latest/linux_amd64/sentcli --version | awk '{print $3}')-beta"
            ./artifacts/latest/linux_amd64/sentcli version --json > ./artifacts/latest/version.json
            echo "Releasing wercker beta v$WERCKER_VERSION" > $WERCKER_REPORT_MESSAGE_FILE
            echo "Releasing wercker beta v$WERCKER_VERSION"

    - script:
        name: rename sentcli to wercker
        code: |
            find . -type f -name "sentcli" -exec bash -c 'mv "${0}" ${0/%sentcli/wercker}' {} \;
            find . -type f -name SHA256SUMS -exec sed -i 's/sentcli/wercker/g' {} +

    # Upload the binaries to our own s3 buckets
    - s3sync:
        source-dir: "./artifacts/latest"
        delete-removed: false
        bucket-url: $DOWNLOADS_BUCKET_URL/beta/
        key-id: $AWS_ACCESS_KEY_ID
        key-secret: $AWS_SECRET_ACCESS_KEY

    - s3sync:
        source-dir: "./artifacts/latest"
        delete-removed: false
        bucket-url: $DOWNLOADS_BUCKET_URL/versions/$WERCKER_VERSION/
        key-id: $AWS_ACCESS_KEY_ID
        key-secret: $AWS_SECRET_ACCESS_KEY

    # Signal wercker/homebrew
    - script:
        name: Trigger homebrew release
        code: |
          export DARWIN_SHA256=$(awk '{print $1}' "./artifacts/latest/darwin_amd64/SHA256SUMS")
          curl \
            -X POST \
            -H "Authorization: Bearer $WERCKER_TOKEN" \
            -H "Content-Type: application/json" \
            --data "{ \"message\": \"Release beta $WERCKER_VERSION\",  \"pipelineId\": \"$HOMEBREW_PIPELINE_ID\", \"envVars\": [{ \"key\": \"CHANNEL\", \"value\": \"beta\" },{ \"key\": \"VERSION\", \"value\": \"$WERCKER_VERSION\" },{ \"key\": \"SHA256\", \"value\": \"$DARWIN_SHA256\" }] }" \
            https://app.wercker.com/api/v3/runs

canary:
  steps:
    - script:
        name: prepare
        code: |
            echo $WERCKER_GIT_COMMIT > ./artifacts/HEAD
            cp -r ./artifacts/latest ./artifacts/$WERCKER_GIT_COMMIT

    - s3sync:
        source-dir: "./artifacts"
        delete-removed: false
        bucket-url: $AWS_BUCKET_URL/canary-$WERCKER_GIT_BRANCH/
        key-id: $AWS_ACCESS_KEY_ID
        key-secret: $AWS_SECRET_ACCESS_KEY

    - script:
        name: Create canary deploy
        code: |
          data="{\"sentcliBranch\": \"canary-$WERCKER_GIT_BRANCH\", \"sentcliCommit\": \"$WERCKER_GIT_COMMIT\", \"users\": [ \"$CANARY_USERS\" ], \"percentage\": $CANARY_PERCENTAGE, \"total\": $CANARY_TOTAL, \"fastFailThreshold\": $CANARY_FAST_FAIL}"
          echo $data
          curl -X POST --data "$data" "$CANARY_ENDPOINT"
          if [ $? -ne 0 ]; then
            exit 1
          fi
<|MERGE_RESOLUTION|>--- conflicted
+++ resolved
@@ -25,11 +25,7 @@
 
     - script:
         name: go test
-<<<<<<< HEAD
-        code: govendor test +local -run ^TestRunSuite$
-=======
         code: govendor test -v +local
->>>>>>> 3b460025
 
     - script:
         name: clear out the build binaries
