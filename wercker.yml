<<<<<<< HEAD
box: golang:1.9.4
=======
box: golang:1.10
>>>>>>> 3c35015f
no-response-timeout: 15

build:
  base-path: /go/src/github.com/wercker/wercker
  steps:
    - install-packages:
        checkpoint: pkgs
        packages: openssh-client pkg-config libsystemd-dev

    - script:
        name: install govendor
        code: go get -u github.com/kardianos/govendor
    
    - script:
        name: install dependencies
        code: govendor sync

    - script:
        name: go vet
        code: govendor vet +local

    # - golint:
    #     exclude: vendor

    - script:
        name: go test
        code: govendor test -v +local

    - script:
        name: clear out the build binaries
        code: rm -rf $GOPATH/pkg

    - script:
        name: compile linux_amd64
        code: |
            export CGO_ENABLED=0
            GOOS=linux GOARCH=amd64 go build \
            -ldflags="-X github.com/wercker/wercker/util.GitCommit=$WERCKER_GIT_COMMIT -X github.com/wercker/wercker/util.PatchVersion=$(( ($(date +%s) - $(date --date=20150101 +%s) )/(60*60*24) )) -X github.com/wercker/wercker/util.Compiled=$(date +%s)" \
              -o "$WERCKER_OUTPUT_DIR/artifacts/latest/linux_amd64/sentcli"

            cp -r $WERCKER_OUTPUT_DIR/artifacts/latest/* $WERCKER_REPORT_ARTIFACTS_DIR

    - script:
        name: compile linux_386
        code: |
            export CGO_ENABLED=0
            GOOS=linux GOARCH=386 go build \
            -ldflags="-X github.com/wercker/wercker/util.GitCommit=$WERCKER_GIT_COMMIT -X github.com/wercker/wercker/util.PatchVersion=$(( ($(date +%s) - $(date --date=20150101 +%s) )/(60*60*24) )) -X github.com/wercker/wercker/util.Compiled=$(date +%s)" \
              -o "$WERCKER_OUTPUT_DIR/artifacts/latest/linux_386/sentcli"

            cp -r $WERCKER_OUTPUT_DIR/artifacts/latest/* $WERCKER_REPORT_ARTIFACTS_DIR

    - script:
        name: compile darwin_amd64
        code: |
            export CGO_ENABLED=0
            GOOS=darwin GOARCH=amd64 go build \
            -ldflags="-X github.com/wercker/wercker/util.GitCommit=$WERCKER_GIT_COMMIT -X github.com/wercker/wercker/util.PatchVersion=$(( ($(date +%s) - $(date --date=20150101 +%s) )/(60*60*24) )) -X github.com/wercker/wercker/util.Compiled=$(date +%s)" \
              -o "$WERCKER_OUTPUT_DIR/artifacts/latest/darwin_amd64/sentcli"

            cp -r $WERCKER_OUTPUT_DIR/artifacts/latest/* $WERCKER_REPORT_ARTIFACTS_DIR

    - script:
        name: wercker version
        code: |
          $WERCKER_OUTPUT_DIR/artifacts/latest/linux_amd64/sentcli version --no-update-check
          $WERCKER_OUTPUT_DIR/artifacts/latest/linux_amd64/sentcli --version > "$WERCKER_REPORT_MESSAGE_FILE"

    # generate SHA's for all binaries
    - script:
        name: generate SHAs
        code: |
            cd $WERCKER_OUTPUT_DIR
            for f in $(find . -type f -name sentcli); do
            cd $WERCKER_OUTPUT_DIR/$(dirname "$f")
            sha256sum sentcli > SHA256SUMS
            echo "$f: $(cat SHA256SUMS | awk '{print $1}')"
            done
            cd $WERCKER_OUTPUT_DIR

    - script:
        name: prepare
        code: cp -r scripts $WERCKER_OUTPUT_DIR

deploy:
  box: ubuntu
  steps:
    - script:
        name: update certs
        code: |
            sudo apt-get update -y
            sudo apt-get install ca-certificates -y

    - script:
        name: prepare
        code: |
            echo $WERCKER_GIT_COMMIT > ./artifacts/HEAD
            cp -r ./artifacts/latest ./artifacts/$WERCKER_GIT_COMMIT

    - s3sync:
        source-dir: "./artifacts"
        delete-removed: false
        bucket-url: $AWS_BUCKET_URL/$WERCKER_GIT_BRANCH/
        key-id: $AWS_ACCESS_KEY_ID
        key-secret: $AWS_SECRET_ACCESS_KEY

#

run-tests:
  box:
    id: golang:1.7
    volumes: $CODE_PATH /var/run/docker.sock
  steps:
      - script:
          code: |
              unset WERCKER_BUILD_ID
              cd $CODE_PATH
              ./test-all.sh

release-stable:
  steps:
    - install-packages:
        packages: jshon

    - script:
        name: version
        code: |
            export WERCKER_VERSION=$(./artifacts/latest/linux_amd64/sentcli --version | awk '{print $3}')
            ./artifacts/latest/linux_amd64/sentcli version --json > ./artifacts/latest/version.json
            echo "Releasing wercker stable v$WERCKER_VERSION" > $WERCKER_REPORT_MESSAGE_FILE
            echo "Releasing wercker stable v$WERCKER_VERSION"

    - script:
        name: rename sentcli to wercker
        code: |
            find . -type f -name "sentcli" -exec bash -c 'mv "${0}" ${0/%sentcli/wercker}' {} \;
            find . -type f -name SHA256SUMS -exec sed -i 's/sentcli/wercker/g' {} +

    # Upload the binaries to our own s3 buckets
    - s3sync:
        name: Upload to latest
        source-dir: "./artifacts/latest"
        delete-removed: false
        bucket-url: $DOWNLOADS_BUCKET_URL/stable/
        key-id: $AWS_ACCESS_KEY_ID
        key-secret: $AWS_SECRET_ACCESS_KEY

    - s3sync:
        name: Upload to versions
        source-dir: "./artifacts/latest"
        delete-removed: false
        bucket-url: $DOWNLOADS_BUCKET_URL/versions/$WERCKER_VERSION/
        key-id: $AWS_ACCESS_KEY_ID
        key-secret: $AWS_SECRET_ACCESS_KEY

    # Create release on GitHub and add binaries
    - script:
        name: generate release notes
        code: |
          export RELEASE_NOTES=$(jshon -s "$(./scripts/create-release-notes.sh)" | sed 's/.$//; s/^.//')
          echo $RELEASE_NOTES

    - github-create-release:
        token: $GITHUB_TOKEN
        tag: $WERCKER_VERSION
        body: $RELEASE_NOTES

    - github-upload-asset:
        token: $GITHUB_TOKEN
        file: ./artifacts/latest/linux_amd64/wercker
        filename: wercker_linux_amd64
        content-type: application/octet-stream

    - github-upload-asset:
        token: $GITHUB_TOKEN
        file: ./artifacts/latest/darwin_amd64/wercker
        filename: wercker_darwin_amd64
        content-type: application/octet-stream

    # Signal wercker/homebrew
    - script:
        name: Trigger homebrew release
        code: |
          export DARWIN_SHA256=$(awk '{print $1}' "./artifacts/latest/darwin_amd64/SHA256SUMS")
          curl \
            -X POST \
            -H "Authorization: Bearer $WERCKER_TOKEN" \
            -H "Content-Type: application/json" \
            --data "{ \"message\": \"Release stable $WERCKER_VERSION\", \"pipelineId\": \"$HOMEBREW_PIPELINE_ID\", \"envVars\": [{ \"key\": \"CHANNEL\", \"value\": \"stable\" },{ \"key\": \"VERSION\", \"value\": \"$WERCKER_VERSION\" },{ \"key\": \"SHA256\", \"value\": \"$DARWIN_SHA256\" }] }" \
            https://app.wercker.com/api/v3/runs

release-beta:
  steps:
    - script:
        name: version
        code: |
            export WERCKER_VERSION="$(./artifacts/latest/linux_amd64/sentcli --version | awk '{print $3}')-beta"
            ./artifacts/latest/linux_amd64/sentcli version --json > ./artifacts/latest/version.json
            echo "Releasing wercker beta v$WERCKER_VERSION" > $WERCKER_REPORT_MESSAGE_FILE
            echo "Releasing wercker beta v$WERCKER_VERSION"

    - script:
        name: rename sentcli to wercker
        code: |
            find . -type f -name "sentcli" -exec bash -c 'mv "${0}" ${0/%sentcli/wercker}' {} \;
            find . -type f -name SHA256SUMS -exec sed -i 's/sentcli/wercker/g' {} +

    # Upload the binaries to our own s3 buckets
    - s3sync:
        source-dir: "./artifacts/latest"
        delete-removed: false
        bucket-url: $DOWNLOADS_BUCKET_URL/beta/
        key-id: $AWS_ACCESS_KEY_ID
        key-secret: $AWS_SECRET_ACCESS_KEY

    - s3sync:
        source-dir: "./artifacts/latest"
        delete-removed: false
        bucket-url: $DOWNLOADS_BUCKET_URL/versions/$WERCKER_VERSION/
        key-id: $AWS_ACCESS_KEY_ID
        key-secret: $AWS_SECRET_ACCESS_KEY

    # Signal wercker/homebrew
    - script:
        name: Trigger homebrew release
        code: |
          export DARWIN_SHA256=$(awk '{print $1}' "./artifacts/latest/darwin_amd64/SHA256SUMS")
          curl \
            -X POST \
            -H "Authorization: Bearer $WERCKER_TOKEN" \
            -H "Content-Type: application/json" \
            --data "{ \"message\": \"Release beta $WERCKER_VERSION\",  \"pipelineId\": \"$HOMEBREW_PIPELINE_ID\", \"envVars\": [{ \"key\": \"CHANNEL\", \"value\": \"beta\" },{ \"key\": \"VERSION\", \"value\": \"$WERCKER_VERSION\" },{ \"key\": \"SHA256\", \"value\": \"$DARWIN_SHA256\" }] }" \
            https://app.wercker.com/api/v3/runs

canary:
  steps:
    - script:
        name: prepare
        code: |
            echo $WERCKER_GIT_COMMIT > ./artifacts/HEAD
            cp -r ./artifacts/latest ./artifacts/$WERCKER_GIT_COMMIT

    - s3sync:
        source-dir: "./artifacts"
        delete-removed: false
        bucket-url: $AWS_BUCKET_URL/canary-$WERCKER_GIT_BRANCH/
        key-id: $AWS_ACCESS_KEY_ID
        key-secret: $AWS_SECRET_ACCESS_KEY

    - script:
        name: Create canary deploy
        code: |
          data="{\"sentcliBranch\": \"canary-$WERCKER_GIT_BRANCH\", \"sentcliCommit\": \"$WERCKER_GIT_COMMIT\", \"users\": [ \"$CANARY_USERS\" ], \"percentage\": $CANARY_PERCENTAGE, \"total\": $CANARY_TOTAL, \"fastFailThreshold\": $CANARY_FAST_FAIL}"
          echo $data
          curl -X POST --data "$data" "$CANARY_ENDPOINT"
          if [ $? -ne 0 ]; then
            exit 1
          fi
<|MERGE_RESOLUTION|>--- conflicted
+++ resolved
@@ -1,8 +1,5 @@
-<<<<<<< HEAD
-box: golang:1.9.4
-=======
 box: golang:1.10
->>>>>>> 3c35015f
+
 no-response-timeout: 15
 
 build:
@@ -17,17 +14,17 @@
         code: go get -u github.com/kardianos/govendor
     
     - script:
+        name: go vet
+        code: govendor vet +local
+
+    # - golint:
+    #     exclude: vendor
+
+    - script:
         name: install dependencies
         code: govendor sync
-
-    - script:
-        name: go vet
-        code: govendor vet +local
-
-    # - golint:
-    #     exclude: vendor
-
-    - script:
+        
+        - script:
         name: go test
         code: govendor test -v +local
 
