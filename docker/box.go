//   Copyright © 2016, 2018, Oracle and/or its affiliates.  All rights reserved.
//
//   Licensed under the Apache License, Version 2.0 (the "License");
//   you may not use this file except in compliance with the License.
//   You may obtain a copy of the License at
//
//       http://www.apache.org/licenses/LICENSE-2.0
//
//   Unless required by applicable law or agreed to in writing, software
//   distributed under the License is distributed on an "AS IS" BASIS,
//   WITHOUT WARRANTIES OR CONDITIONS OF ANY KIND, either express or implied.
//   See the License for the specific language governing permissions and
//   limitations under the License.

package dockerlocal

import (
	"fmt"
	"io"
	"io/ioutil"
	"net/url"
	"os"
	"strings"

	"github.com/docker/docker/api/types"
	"github.com/docker/docker/api/types/container"
	"github.com/docker/docker/api/types/network"
	"github.com/docker/go-connections/nat"
	"github.com/fsouza/go-dockerclient"
	"github.com/google/shlex"
	"github.com/wercker/wercker/auth"
	"github.com/wercker/wercker/core"
	"github.com/wercker/wercker/util"

	"golang.org/x/net/context"
)

// TODO(termie): remove references to docker

// Box is our wrapper for Box operations
type DockerBox struct {
	Name                 string
	ShortName            string
	networkDisabled      bool
	fsouzaClient         *DockerClient
	officialDockerClient *OfficialDockerClient
	services             []core.ServiceBox
	options              *core.PipelineOptions
	dockerOptions        *Options
	containerID          string
	containerName        string
	config               *core.BoxConfig
	cmd                  string
	repository           string
	tag                  string
	images               []*docker.Image
	logger               *util.LogEntry
	entrypoint           string
	image                *types.ImageInspect
	volumes              []string
}

// NewDockerBox from a name and other references
func NewDockerBox(boxConfig *core.BoxConfig, options *core.PipelineOptions, dockerOptions *Options) (*DockerBox, error) {
	name := boxConfig.ID

	if strings.Contains(name, "@") {
		return nil, fmt.Errorf("Invalid box name, '@' is not allowed in docker repositories.")
	}

	parts := strings.Split(name, ":")
	repository := parts[0]
	tag := "latest"
	if len(parts) > 1 {
		tag = parts[1]
	}
	if boxConfig.Tag != "" {
		tag = boxConfig.Tag
	}
	// checkpoint support
	if options.Checkpoint != "" {
		tag = fmt.Sprintf("w-%s", options.Checkpoint)
	}
	name = fmt.Sprintf("%s:%s", repository, tag)

	repoParts := strings.Split(repository, "/")
	shortName := repository
	if len(repoParts) > 1 {
		shortName = repoParts[len(repoParts)-1]
	}

	networkDisabled := false

	cmd := boxConfig.Cmd
	if cmd == "" {
		cmd = DefaultDockerCommand
	}

	entrypoint := boxConfig.Entrypoint

	logger := util.RootLogger().WithFields(util.LogFields{
		"Logger":    "Box",
		"Name":      name,
		"ShortName": shortName,
	})

	fsouzaClient, err := NewDockerClient(dockerOptions)
	if err != nil {
		return nil, err
	}

	officialDockerClient, err := NewOfficialDockerClient(dockerOptions)
	if err != nil {
		return nil, err
	}

	return &DockerBox{
		Name:                 name,
		ShortName:            shortName,
		fsouzaClient:         fsouzaClient,
		officialDockerClient: officialDockerClient,
		config:               boxConfig,
		options:              options,
		dockerOptions:        dockerOptions,
		repository:           repository,
		tag:                  tag,
		networkDisabled:      networkDisabled,
		logger:               logger,
		cmd:                  cmd,
		entrypoint:           entrypoint,
		volumes:              []string{},
	}, nil
}

<<<<<<< HEAD
func (b *DockerBox) links() []string {
	serviceLinks := []string{}

	for _, service := range b.services {
		serviceLinks = append(serviceLinks, service.Link())
	}
	b.logger.Debugln("Creating links:", serviceLinks)
	return serviceLinks
}

// Link gives us the parameter to Docker to link to this box
func (b *DockerBox) Link() string {
	name := b.config.Name
	if name == "" {
		name = b.ShortName
	}
	return fmt.Sprintf("%s:%s", b.containerName, name)
}

=======
>>>>>>> 7d25b09f
// GetName gets the box name
func (b *DockerBox) GetName() string {
	return b.Name
}

func (b *DockerBox) Repository() string {
	return b.repository
}

func (b *DockerBox) GetTag() string {
	return b.tag
}

// GetID gets the container ID or empty string if we don't have a container
func (b *DockerBox) GetID() string {
	if b.containerID != "" {
		return b.containerID
	}
	return ""
}

func (b *DockerBox) binds(env *util.Environment) ([]string, error) {
	binds := []string{}
	// Make our list of binds for the Docker attach
	// NOTE(termie): we don't appear to need the "volumes" stuff, leaving
	//               it commented out in case it actually does something
	// volumes := make(map[string]struct{})
	entries, err := ioutil.ReadDir(b.options.HostPath())
	if err != nil {
		return nil, err
	}
	for _, entry := range entries {
		if entry.IsDir() || entry.Mode()&os.ModeSymlink == os.ModeSymlink {

			// For local dev we can mount read-write and avoid a copy, so we'll mount
			// directly in the pipeline path
			if b.options.DirectMount {
				binds = append(binds, fmt.Sprintf("%s:%s:rw", b.options.HostPath(entry.Name()), b.options.GuestPath(entry.Name())))
			} else {
				binds = append(binds, fmt.Sprintf("%s:%s:ro", b.options.HostPath(entry.Name()), b.options.MntPath(entry.Name())))
			}
			// volumes[b.options.MntPath(entry.Name())] = struct{}{}
		}
	}

	if b.options.EnableVolumes {
		vols := util.SplitSpaceOrComma(b.config.Volumes)
		var interpolatedVols []string
		for _, vol := range vols {
			if strings.Contains(vol, ":") {
				pair := strings.SplitN(vol, ":", 2)
				interpolatedVols = append(interpolatedVols, env.Interpolate(pair[0]))
				interpolatedVols = append(interpolatedVols, env.Interpolate(pair[1]))
			} else {
				interpolatedVols = append(interpolatedVols, env.Interpolate(vol))
				interpolatedVols = append(interpolatedVols, env.Interpolate(vol))
			}
		}
		b.volumes = interpolatedVols
		for i := 0; i < len(b.volumes); i += 2 {
			binds = append(binds, fmt.Sprintf("%s:%s:rw", b.volumes[i], b.volumes[i+1]))
		}
	}

	return binds, nil
}

// RunServices runs the services associated with this box
func (b *DockerBox) RunServices(ctx context.Context, env *util.Environment) error {

	// TODO(termie): terrible hack, sorry world
	ctxWithServiceCount := context.WithValue(ctx, "ServiceCount", len(b.services))

	for _, service := range b.services {
		b.logger.Debugln("Startinq service:", service.GetName())
		_, err := service.Run(ctxWithServiceCount, env)
		if err != nil {
			return err
		}
	}
	return nil
}

func dockerEnv(boxEnv map[string]string, env *util.Environment) []string {
	s := []string{}
	for k, v := range boxEnv {
		s = append(s, fmt.Sprintf("%s=%s", strings.ToUpper(k), env.Interpolate(v)))
	}
	return s
}

func portBindings(published []string) (nat.PortMap, error) {
	outer := make(nat.PortMap)
	for _, portdef := range published {
		var ip string
		var hostPort string
		var containerPort string

		// split the supplied string into ip (if supplied), host port and container port (if different)
		parts := strings.Split(portdef, ":")

		switch {
		case len(parts) == 3:
			ip = parts[0]
			hostPort = parts[1]
			containerPort = parts[2]
		case len(parts) == 2:
			hostPort = parts[0]
			containerPort = parts[1]
		case len(parts) == 1:
			hostPort = parts[0]
			containerPort = parts[0]
		}

		// split the container port into port number and prototol to construct a nat.Port
		var containerPortNumber string
		var containerPortProto string
		containerPortParts := strings.Split(containerPort, "/")
		switch {
		case len(containerPortParts) == 1:
			containerPortNumber = containerPortParts[0]
			containerPortProto = "tcp"
		case len(containerPortParts) == 2:
			containerPortNumber = containerPortParts[0]
			containerPortProto = containerPortParts[1]
		default:
			return nil, fmt.Errorf("Invalid container port specification: %s", containerPort)
		}
		natContainerPort, err := nat.NewPort(containerPortProto, containerPortNumber)
		if err != nil {
			return nil, err
		}

		// handle the host port to create a nat.PortBinding
		var hostPortNumber string
		if hostPort == "" {
			hostPortNumber = containerPortNumber
		} else {
			// Just in case we have a /tcp in there
			hostParts := strings.Split(hostPort, "/")
			hostPortNumber = hostParts[0]
		}
		portBinding := nat.PortBinding{
			HostPort: hostPortNumber,
		}
		if ip != "" {
			portBinding.HostIP = ip
		}
		outer[natContainerPort] = []nat.PortBinding{portBinding}
	}
	return outer, nil
}

func exposedPorts(published []string) (nat.PortSet, error) {
	portBinds, err := portBindings(published)
	if err != nil {
		return nil, err
	}
	exposed := make(nat.PortSet)
	for port := range portBinds {
		exposed[port] = struct{}{}
	}
	return exposed, nil
}

// ExposedPortMap contains port forwarding information
type ExposedPortMap struct {
	ContainerPort string
	HostURI       string
}

// exposedPortMaps returns a list of exposed ports and the host
func exposedPortMaps(dockerHost string, published []string) ([]ExposedPortMap, error) {
	if dockerHost != "" {
		docker, err := url.Parse(dockerHost)
		if err != nil {
			return nil, err
		}
		if docker.Scheme == "unix" {
			dockerHost = "localhost"
		} else {
			dockerHost = strings.Split(docker.Host, ":")[0]
		}
	}
	portMap := []ExposedPortMap{}
	portBindings, err := portBindings(published)
	if err != nil {
		return nil, err
	}

	for k, v := range portBindings {
		for _, port := range v {
			p := ExposedPortMap{
				ContainerPort: k.Port(),
				HostURI:       fmt.Sprintf("%s:%s", dockerHost, port.HostPort),
			}
			portMap = append(portMap, p)
		}
	}
	return portMap, nil
}

//RecoverInteractive restarts the box with a terminal attached
func (b *DockerBox) RecoverInteractive(ctx context.Context, cwd string, pipeline core.Pipeline, step core.Step) error {
	// TODO(termie): maybe move the container manipulation outside of here?
	fsouzaClient := b.fsouzaClient
	containerID, err := b.Restart()
	if err != nil {
		b.logger.Panicln("box restart failed")
		return err
	}

	env := []string{}
	env = append(env, pipeline.Env().Export()...)
	env = append(env, pipeline.Env().Hidden.Export()...)
	env = append(env, step.Env().Export()...)
	env = append(env, fmt.Sprintf("cd %s", cwd))
	cmd, err := shlex.Split(b.cmd)
	if err != nil {
		return err
	}
	return fsouzaClient.AttachInteractive(containerID, cmd, env)
}

func (b *DockerBox) getContainerName() string {
	return "wercker-pipeline-" + b.options.RunID
}

// Run creates the container and runs it.
<<<<<<< HEAD
func (b *DockerBox) Run(ctx context.Context, env *util.Environment) (string, error) {
	err := b.RunServices(ctx, env)
=======
func (b *DockerBox) Run(ctx context.Context, env *util.Environment) (*docker.Container, error) {
	dockerNetworkName, err := b.GetDockerNetworkName()
	if err != nil {
		return nil, err
	}
	err = b.RunServices(ctx, env)
	if err != nil {
		return nil, err
	}
	dockerEnvVar, err := b.prepareSvcDockerEnvVar(env)
>>>>>>> 7d25b09f
	if err != nil {
		return "", err
	}
	b.logger.Debugln("Starting base box:", b.Name)

	// TODO(termie): maybe move the container manipulation outside of here?
	officialDockerClient := b.officialDockerClient

	// Import the environment
	myEnv := dockerEnv(b.config.Env, env)
	myEnv = append(myEnv, dockerEnvVar...)

	var entrypoint []string
	if b.entrypoint != "" {
		entrypoint, err = shlex.Split(b.entrypoint)
		if err != nil {
			return "", err
		}
	}

	cmd, err := shlex.Split(b.cmd)
	if err != nil {
		return "", err
	}

	var ports nat.PortSet
	if len(b.options.PublishPorts) > 0 {
		ports, err = exposedPorts(b.options.PublishPorts)
	} else if b.options.ExposePorts {
		ports, err = exposedPorts(b.config.Ports)
	}
	if err != nil {
		return "", err
	}

	binds, err := b.binds(env)

	portsToBind := []string{""}

	if len(b.options.PublishPorts) >= 1 {
		b.logger.Warnln("--publish is deprecated, please use --expose-ports and define the ports for the boxes. See: https://github.com/wercker/wercker/pull/161")
		portsToBind = b.options.PublishPorts
	} else if b.options.ExposePorts {
		portsToBind = b.config.Ports
	}

	portBindings, err := portBindings(portsToBind)
	if err != nil {
		return "", err
	}

	hostConfig := &container.HostConfig{
		Binds:        binds,
<<<<<<< HEAD
		Links:        b.links(),
		PortBindings: portBindings,
=======
		PortBindings: portBindings(portsToBind),
>>>>>>> 7d25b09f
		DNS:          b.dockerOptions.DNS,
		NetworkMode:  dockerNetworkName,
	}

	config := &container.Config{
		Image:           env.Interpolate(b.Name),
		Tty:             false,
		OpenStdin:       true,
		Cmd:             cmd,
		Env:             myEnv,
		AttachStdin:     true,
		AttachStdout:    true,
		AttachStderr:    true,
		ExposedPorts:    ports,
		NetworkDisabled: b.networkDisabled,
		Entrypoint:      entrypoint,
	}

	networkingConfig := &network.NetworkingConfig{}

	if b.dockerOptions.Memory != 0 {
		mem := b.dockerOptions.Memory
		if len(b.services) > 0 {
			mem = int64(float64(mem) * 0.75)
		}
		swap := b.dockerOptions.MemorySwap
		if swap == 0 {
			swap = 2 * mem
		}
		hostConfig.Resources = container.Resources{
			Memory:     mem,
			MemorySwap: swap,
		}
	}

	// Make and start the container
	containerCreateCreatedBody, err := officialDockerClient.ContainerCreate(ctx, config, hostConfig, networkingConfig, b.getContainerName())
	if err != nil {
		return "", err
	}

	b.logger.Debugln("Docker Container:", containerCreateCreatedBody.ID)

	err = officialDockerClient.ContainerStart(ctx, containerCreateCreatedBody.ID, types.ContainerStartOptions{})
	if err != nil {
		return "", err
	}

	b.containerID = containerCreateCreatedBody.ID
	b.containerName = b.getContainerName()
	return containerCreateCreatedBody.ID, nil
}

// Clean up the containers
func (b *DockerBox) Clean() error {
	defer b.CleanDockerNetwork()
	containers := []string{}
	if b.containerID != "" {
		containers = append(containers, b.containerID)
	}

	for _, service := range b.services {
		if containerID := service.GetID(); containerID != "" {
			containers = append(containers, containerID)
		}
	}

	// TODO(termie): maybe move the container manipulation outside of here?
	fsouzaClient := b.fsouzaClient

	for _, container := range containers {
		opts := docker.RemoveContainerOptions{
			ID: container,
			// God, if you exist, thank you for removing these containers,
			// that their biological and cultural diversity is not added
			// to our own but is expunged from us with fiery vengeance.
			RemoveVolumes: true,
			Force:         true,
		}
		b.logger.WithField("Container", container).Debugln("Removing container:", container)
		err := fsouzaClient.RemoveContainer(opts)
		if err != nil {
			return err
		}
	}

	if !b.options.ShouldCommit {
		for i := len(b.images) - 1; i >= 0; i-- {
			b.logger.WithField("Image", b.images[i].ID).Debugln("Removing image:", b.images[i].ID)
			fsouzaClient.RemoveImage(b.images[i].ID)
		}
	}

	return nil
}

// Restart stops and starts the box
// returns the container ID
func (b *DockerBox) Restart() (string, error) {
	// TODO(termie): maybe move the container manipulation outside of here?
	fsouzaClient := b.fsouzaClient
	err := fsouzaClient.RestartContainer(b.containerID, 1)
	if err != nil {
		return "", err
	}
	return b.containerID, nil
}

// AddService needed by this Box
func (b *DockerBox) AddService(service core.ServiceBox) {
	b.services = append(b.services, service)
}

// Stop the box and all its services
func (b *DockerBox) Stop() {
	// TODO(termie): maybe move the container manipulation outside of here?
	fsouzaClient := b.fsouzaClient
	for _, service := range b.services {
		b.logger.Debugln("Stopping service", service.GetID())
		err := fsouzaClient.StopContainer(service.GetID(), 1)

		if err != nil {
			if _, ok := err.(*docker.ContainerNotRunning); ok {
				b.logger.Warnln("Service container has already stopped.")
			} else {
				b.logger.WithField("Error", err).Warnln("Wasn't able to stop service container", service.GetID())
			}
		}
	}
	if b.containerID != "" {
		b.logger.Debugln("Stopping container", b.containerID)
		err := fsouzaClient.StopContainer(b.containerID, 1)

		if err != nil {
			if _, ok := err.(*docker.ContainerNotRunning); ok {
				b.logger.Warnln("Box container has already stopped.")
			} else {
				b.logger.WithField("Error", err).Warnln("Wasn't able to stop box container", b.containerID)
			}
		}
	}
}

// Fetch an image (or update the local)
func (b *DockerBox) Fetch(ctx context.Context, env *util.Environment) (*types.ImageInspect, error) {
	// TODO(termie): maybe move the container manipulation outside of here?
	fsouzaClient := b.fsouzaClient
	officialClient := b.officialDockerClient

	e, err := core.EmitterFromContext(ctx)
	if err != nil {
		return nil, err
	}
	repo := env.Interpolate(b.repository)

	b.config.Auth.Interpolate(env)

	// If user use Azure or AWS container registry we don't infer.
	if b.config.Auth.AzureClientSecret == "" && b.config.Auth.AwsSecretKey == "" {
		repository, registry, err := InferRegistryAndRepository(repo, b.config.Auth.Registry, b.options)
		if err != nil {
			return nil, err
		}
		repo = repository
		b.config.Auth.Registry = registry
	}

	if b.config.Auth.Registry == b.options.WerckerContainerRegistry.String() {
		b.config.Auth.Username = DefaultDockerRegistryUsername
		b.config.Auth.Password = b.options.AuthToken
	}

	authenticator, err := dockerauth.GetRegistryAuthenticator(b.config.Auth)
	if err != nil {
		return nil, err
	}

	b.repository = authenticator.Repository(repo)
	b.Name = fmt.Sprintf("%s:%s", b.repository, b.tag)
	// Shortcut to speed up local dev
	if b.dockerOptions.Local {
		image, _, err := officialClient.ImageInspectWithRaw(ctx, env.Interpolate(b.Name))
		if err != nil {
			return nil, err
		}
		b.image = &image
		return &image, nil
	}

	// Create a pipe since we want a io.Reader but Docker expects a io.Writer
	r, w := io.Pipe()
	defer w.Close()

	// emitStatusses in a different go routine
	go EmitStatus(e, r, b.options)

	options := docker.PullImageOptions{
		OutputStream:  w,
		RawJSONStream: true,
		Repository:    b.repository,
		Tag:           env.Interpolate(b.tag),
	}
	authConfig := docker.AuthConfiguration{
		Username: authenticator.Username(),
		Password: authenticator.Password(),
	}
	err = fsouzaClient.PullImage(options, authConfig)
	if err != nil {
		return nil, err
	}
	image, _, err := officialClient.ImageInspectWithRaw(ctx, env.Interpolate(b.Name))
	if err != nil {
		return nil, err
	}
	b.image = &image

	return nil, err
}

// Commit the current running Docker container to an Docker image.
func (b *DockerBox) Commit(name, tag, message string, cleanup bool) (*docker.Image, error) {
	b.logger.WithFields(util.LogFields{
		"Name": name,
		"Tag":  tag,
	}).Debugln("Commit container:", name, tag)

	// TODO(termie): maybe move the container manipulation outside of here?
	fsouzaClient := b.fsouzaClient

	commitOptions := docker.CommitContainerOptions{
		Container:  b.containerID,
		Repository: name,
		Tag:        tag,
		Message:    "Build completed",
		Author:     "wercker",
	}
	image, err := fsouzaClient.CommitContainer(commitOptions)
	if err != nil {
		return nil, err
	}

	if cleanup {
		b.images = append(b.images, image)
	}

	return image, nil
}

// ExportImageOptions are the options available for ExportImage.
type ExportImageOptions struct {
	Name         string
	OutputStream io.Writer
}

// ExportImage will export the image to a temporary file and return the path to
// the file.
func (b *DockerBox) ExportImage(options *ExportImageOptions) error {
	b.logger.WithField("ExportName", options.Name).Info("Storing image")

	exportImageOptions := docker.ExportImageOptions{
		Name:         options.Name,
		OutputStream: options.OutputStream,
	}

	// TODO(termie): maybe move the container manipulation outside of here?
	fsouzaClient := b.fsouzaClient

	return fsouzaClient.ExportImage(exportImageOptions)
}<|MERGE_RESOLUTION|>--- conflicted
+++ resolved
@@ -132,28 +132,6 @@
 	}, nil
 }
 
-<<<<<<< HEAD
-func (b *DockerBox) links() []string {
-	serviceLinks := []string{}
-
-	for _, service := range b.services {
-		serviceLinks = append(serviceLinks, service.Link())
-	}
-	b.logger.Debugln("Creating links:", serviceLinks)
-	return serviceLinks
-}
-
-// Link gives us the parameter to Docker to link to this box
-func (b *DockerBox) Link() string {
-	name := b.config.Name
-	if name == "" {
-		name = b.ShortName
-	}
-	return fmt.Sprintf("%s:%s", b.containerName, name)
-}
-
-=======
->>>>>>> 7d25b09f
 // GetName gets the box name
 func (b *DockerBox) GetName() string {
 	return b.Name
@@ -307,6 +285,50 @@
 	return outer, nil
 }
 
+func portBindingsOld(published []string) map[docker.Port][]docker.PortBinding {
+	outer := make(map[docker.Port][]docker.PortBinding)
+	for _, portdef := range published {
+		var ip string
+		var hostPort string
+		var containerPort string
+
+		parts := strings.Split(portdef, ":")
+
+		switch {
+		case len(parts) == 3:
+			ip = parts[0]
+			hostPort = parts[1]
+			containerPort = parts[2]
+		case len(parts) == 2:
+			hostPort = parts[0]
+			containerPort = parts[1]
+		case len(parts) == 1:
+			hostPort = parts[0]
+			containerPort = parts[0]
+		}
+		// Make sure we have a protocol in the container port
+		if !strings.Contains(containerPort, "/") {
+			containerPort = containerPort + "/tcp"
+		}
+
+		if hostPort == "" {
+			hostPort = containerPort
+		}
+
+		// Just in case we have a /tcp in there
+		hostParts := strings.Split(hostPort, "/")
+		hostPort = hostParts[0]
+		portBinding := docker.PortBinding{
+			HostPort: hostPort,
+		}
+		if ip != "" {
+			portBinding.HostIP = ip
+		}
+		outer[docker.Port(containerPort)] = []docker.PortBinding{portBinding}
+	}
+	return outer
+}
+
 func exposedPorts(published []string) (nat.PortSet, error) {
 	portBinds, err := portBindings(published)
 	if err != nil {
@@ -317,6 +339,15 @@
 		exposed[port] = struct{}{}
 	}
 	return exposed, nil
+}
+
+func exposedPortsOld(published []string) map[docker.Port]struct{} {
+	portBinds := portBindingsOld(published)
+	exposed := make(map[docker.Port]struct{})
+	for port := range portBinds {
+		exposed[port] = struct{}{}
+	}
+	return exposed
 }
 
 // ExposedPortMap contains port forwarding information
@@ -383,21 +414,17 @@
 }
 
 // Run creates the container and runs it.
-<<<<<<< HEAD
 func (b *DockerBox) Run(ctx context.Context, env *util.Environment) (string, error) {
-	err := b.RunServices(ctx, env)
-=======
-func (b *DockerBox) Run(ctx context.Context, env *util.Environment) (*docker.Container, error) {
+
 	dockerNetworkName, err := b.GetDockerNetworkName()
 	if err != nil {
-		return nil, err
+		return "", err
 	}
 	err = b.RunServices(ctx, env)
 	if err != nil {
-		return nil, err
+		return "", err
 	}
 	dockerEnvVar, err := b.prepareSvcDockerEnvVar(env)
->>>>>>> 7d25b09f
 	if err != nil {
 		return "", err
 	}
@@ -451,14 +478,9 @@
 
 	hostConfig := &container.HostConfig{
 		Binds:        binds,
-<<<<<<< HEAD
-		Links:        b.links(),
 		PortBindings: portBindings,
-=======
-		PortBindings: portBindings(portsToBind),
->>>>>>> 7d25b09f
 		DNS:          b.dockerOptions.DNS,
-		NetworkMode:  dockerNetworkName,
+		NetworkMode:  container.NetworkMode(dockerNetworkName),
 	}
 
 	config := &container.Config{
