#!/bin/bash

# This is a shell script to run a bunch of regression tests that require
# running sentcli in a fully docker-enabled environment. They'll eventually
# be moved into a golang test package.
# 
# These tests use the --docker-local parameter, which means that if they need an image
# that is not already in the docker daemon these tests will fail with "image not found"
# The function pullImages below pulls a list of specified images before running the tests. Update it if needed.
#
# To run the tests
#
#  cd $GOPATH//src/github.com/wercker/wercker
#  ./test-all.sh
#
wercker=$PWD/wercker
workingDir=$PWD/.werckertests
testsDir=$PWD/tests/projects
rootDir=$PWD

# Make sure we have a working directory
mkdir -p "$workingDir"
if [ ! -e "$wercker" ]; then
  go build
fi

pullIfNeeded () {
  ## check whether an image exists locally with the specified repository
  ## TODO extend to allow a tag to be specified 
  docker images | awk '{print $1}' | grep -q $1
  if [ $? -ne 0 ]; then
    echo pulling $1
    docker pull $1
  fi
}

# Since most tests run with the --docker-local parameter we need to make sure that the required base images are pulled into the daemon
pullImages () {
  pullIfNeeded "busybox"
  pullIfNeeded "node"
  pullIfNeeded "alpine"
  pullIfNeeded "ubuntu"
  pullIfNeeded "golang"
  pullIfNeeded "postgres:9.6"
  pullIfNeeded "elasticsearch"
}

basicTest() {
  testName=$1
  shift
  printf "testing %s... " "$testName"
  $wercker --debug $@ --working-dir "$workingDir" &> "${workingDir}/${testName}.log"
  if [ $? -ne 0 ]; then
    printf "failed\n"
    cat "${workingDir}/${testName}.log"
    return 1
  else
    printf "passed\n"
  fi
  return 0
}

basicTestFail() {
  testName=$1
  shift
  printf "testing %s... " "$testName"
  $wercker $@ --working-dir "$workingDir" &> "${workingDir}/${testName}.log"
  if [ $? -ne 1 ]; then
    printf "failed\n"
    cat "${workingDir}/${testName}.log"
    return 1
  else
    printf "passed\n"
  fi
  return 0
}

testDirectMount() {
  echo -n "testing direct-mount..."
  testDir=$testsDir/direct-mount
  testFile=${testDir}/testfile
  > "$testFile"
  echo "hello" > "$testFile"
  logFile="${workingDir}/direct-mount.log"
  $wercker build "$testDir" --direct-mount --docker-local --working-dir "$workingDir" &> "$logFile"
  contents=$(cat "$testFile")
  if [ "$contents" == 'world' ]
      then echo "passed"
      return 0
  else
      echo 'failed'
      cat "$logFile"
      return 1
  fi
}

testScratchPush () {
  echo -n "testing scratch-n-push.."
  testDir=$testsDir/scratch-n-push
  logFile="${workingDir}/scratch-n-push.log"
  grepString="uniqueTagFromTest"
  docker images | grep $grepString | awk '{print $3}' | xargs -n1 docker rmi -f > /dev/null 2>&1
  $wercker build "$testDir" --docker-local --working-dir "$workingDir" &> "$logFile" && docker images | grep -q "$grepString"
  if [ $? -eq 0 ]; then
    echo "passed"
    return 0
  else
      echo 'failed'
      cat "$logFile"
      docker images
      return 1
  fi
}


testDockerKill () {
  echo -n "testing docker-kill.."
  testDir=$testsDir/docker-kill
  logFile="${workingDir}/docker-kill.log"
  $wercker build "$testDir" --docker-local --working-dir "$workingDir" &> "$logFile"
  if [ $? -eq 0 ]; then
    cName=`docker ps -a | grep myTestContainer | awk '{print $NF}'`
    if [ ! "$cName" ]; then
      echo "passed"
      return 0
    else
      echo 'failed'
      cat "$logFile"
      docker images
      return 1
    fi
  else
    echo 'failed'
    cat "$logFile"
    docker images
    return 1
  fi
}


runTests() {

  source $testsDir/docker-push/test.sh || return 1
  source $testsDir/docker-build/test.sh || return 1
  source $testsDir/docker-push-image/test.sh || return 1

  export X_TEST_SERVICE_VOL_PATH=$testsDir/test-service-vol
  basicTest "docker run" build "$testsDir/docker-run" --docker-local || return 1
  basicTest "service volume"    build "$testsDir/service-volume" --docker-local --enable-volumes  || return 1
  grep -q "test-volume-file" "${workingDir}/service volume.log" || return 1
  basicTest "source-path"       build "$testsDir/source-path" --docker-local || return 1
  basicTest "rm pipeline --artifacts" build "$testsDir/rm-pipeline" --docker-local --artifacts  || return 1
  basicTest "rm pipeline"       build "$testsDir/rm-pipeline" --docker-local || return 1
  basicTest "local services"    build "$testsDir/local-service/service-consumer" --docker-local || return 1
  basicTest "deploy"            deploy "$testsDir/deploy-no-targets" --docker-local || return 1
  basicTest "deploy target"     deploy "$testsDir/deploy-targets" --docker-local  --deploy-target test || return 1
  basicTest "after steps"       build "$testsDir/after-steps-fail" --docker-local --pipeline build_true  || return 1
  basicTest "relative symlinks" build "$testsDir/relative-symlinks" --docker-local || return 1

  #return 1

  # test different shells
  basicTest "bash_or_sh alpine"   build "$testsDir/bash_or_sh" --docker-local --pipeline test-alpine  || return 1
  basicTest "bash_or_sh busybox"  build "$testsDir/bash_or_sh" --docker-local --pipeline test-busybox || return 1
  basicTest "bash_or_sh ubuntu"   build "$testsDir/bash_or_sh" --docker-local --pipeline test-ubuntu || return 1

  # test for a specific bug around failures
  basicTestFail "bash_or_sh alpine failures" --no-colors build "$testsDir/bash_or_sh" --docker-local --pipeline test-alpine-fail || return 1
  grep -q "second fail" "${workingDir}/bash_or_sh alpine failures.log" && echo "^^ failed" && return 1
  basicTestFail "bash_or_sh ubuntu failures" --no-colors build "$testsDir/bash_or_sh" --docker-local --pipeline test-ubuntu-fail || return 1
  grep -q "second fail" "${workingDir}/bash_or_sh ubuntu failures.log" && echo "^^ failed" && return 1

  # this one will fail but we'll grep the log for After-step passed: test
  basicTestFail "after steps fail" --no-colors build "$testsDir/after-steps-fail" --docker-local --pipeline build_fail  || return 1
  grep -q "After-step passed: test" "${workingDir}/after steps fail.log" || return 1

  # make sure we get some human understandable output if the wercker file is wrong
  basicTestFail "empty wercker file" build "$testsDir/invalid-config" --docker-local || return 1
  grep -q "Your wercker.yml is empty." "${workingDir}/empty wercker file.log" || return 1

  basicTest "multiple services with the same image" build "$testsDir/multidb" || return 1

  testDirectMount || return 1
  testScratchPush || return 1
<<<<<<< HEAD
  testDockerNetworks || return 1
  testDockerKill || return 1
=======
>>>>>>> 426a9909

  # test runs locally but not in wercker build container
  #basicTest "shellstep" build --docker-local --enable-dev-steps "$testsDir/shellstep" || return 1

  # make sure the build successfully completes when cache is too big
  basicTest "cache size too big" build "$testsDir/cache-size" --docker-local || return 1

  # make sure the build fails when an artifact is too big
  basicTestFail "artifact size too big" build "$testsDir/artifact-size" --docker-local --artifacts || return 1
  grep -q "Storing artifacts failed: Size exceeds maximum size of 5000MB" "${workingDir}/artifact size too big.log" || return 1

  basicTest "artifact empty file" build "$testsDir/artifact-empty-file" --docker-local --artifacts || return 1

  # test deploy behavior with different levels of specificity
  cd "$testsDir/local-deploy/latest-no-yml"
  basicTest "local deploy using latest build not containing wercker.yml" deploy --docker-local || return 1
  cd "$testsDir/local-deploy/latest-no-yml"
  basicTest "local build setup for local deploy tests" build --docker-local --pipeline deploy --artifacts || return 1
  cd "$testsDir/local-deploy/latest-yml"
  basicTest "local deploy using latest build containing wercker.yml" deploy --docker-local || return 1
  cd "$testsDir/local-deploy/specific-no-yml"
  basicTest "local deploy using specific build not containing wercker.yml" deploy --docker-local ./last_build || return 1
  cd "$testsDir/local-deploy/specific-yml"
  basicTest "local deploy using specific build containing wercker.yml" deploy --docker-local ./last_build || return 1

  cd "$rootDir"

  # test checkpointers
  basicTest "checkpoint, part 1"      build "$testsDir/checkpoint" --docker-local --enable-dev-steps || return 1
  basicTestFail "checkpoint, part 2"  build "$testsDir/checkpoint" --docker-local --checkpoint foo || return 1
  basicTest "checkpoint, part 3"      build "$testsDir/checkpoint" --docker-local --enable-dev-steps --checkpoint foo || return 1

  # fetching and pushing
  if [ -n "$TEST_PUSH" ]; then
    basicTest "fetch from amazon"         build "$testsDir/amzn-test" || return 1
    basicTest "fetch from docker hub"     build "$testsDir/docker-hub-test" || return 1
    basicTest "fetch from gcr"            build "$testsDir/gcr-test" || return 1
    basicTest "fetch from docker hub v1"  build "$testsDir/reg-v1-test" || return 1
  fi
}

pullImages
runTests
rm -rf "$workingDir"<|MERGE_RESOLUTION|>--- conflicted
+++ resolved
@@ -112,6 +112,22 @@
   fi
 }
 
+testDockerNetworks () {
+  echo -n "testing docker-n-networks.."
+  testDir=$testsDir/docker-n-networks
+  logFile="${workingDir}/docker-n-networks.log"
+
+  $wercker build "$testDir" --docker-local --working-dir "$workingDir" &> "$logFile"
+  if [ $? -eq 0 ]; then
+    echo "passed"
+    return 0
+  else
+      echo 'failed'
+      cat "$logFile"
+      docker images
+      return 1
+  fi
+}
 
 testDockerKill () {
   echo -n "testing docker-kill.."
@@ -182,11 +198,8 @@
 
   testDirectMount || return 1
   testScratchPush || return 1
-<<<<<<< HEAD
   testDockerNetworks || return 1
   testDockerKill || return 1
-=======
->>>>>>> 426a9909
 
   # test runs locally but not in wercker build container
   #basicTest "shellstep" build --docker-local --enable-dev-steps "$testsDir/shellstep" || return 1
