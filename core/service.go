//   Copyright © 2016,2018, Oracle and/or its affiliates.  All rights reserved.
//
//   Licensed under the Apache License, Version 2.0 (the "License");
//   you may not use this file except in compliance with the License.
//   You may obtain a copy of the License at
//
//       http://www.apache.org/licenses/LICENSE-2.0
//
//   Unless required by applicable law or agreed to in writing, software
//   distributed under the License is distributed on an "AS IS" BASIS,
//   WITHOUT WARRANTIES OR CONDITIONS OF ANY KIND, either express or implied.
//   See the License for the specific language governing permissions and
//   limitations under the License.

package core

import (
	"github.com/docker/docker/api/types"
	"github.com/wercker/wercker/util"
	"golang.org/x/net/context"
)

// ServiceBox interface to services
type ServiceBox interface {
<<<<<<< HEAD
	Run(context.Context, *util.Environment, []string) (string, error)
	Fetch(ctx context.Context, env *util.Environment) (*types.ImageInspect, error)
	Link() string
=======
	Run(context.Context, *util.Environment) (*docker.Container, error)
	Fetch(ctx context.Context, env *util.Environment) (*docker.Image, error)
>>>>>>> 7d25b09f
	GetID() string
	GetName() string
	GetServiceAlias() string
}<|MERGE_RESOLUTION|>--- conflicted
+++ resolved
@@ -22,14 +22,8 @@
 
 // ServiceBox interface to services
 type ServiceBox interface {
-<<<<<<< HEAD
-	Run(context.Context, *util.Environment, []string) (string, error)
+	Run(context.Context, *util.Environment) (string, error)
 	Fetch(ctx context.Context, env *util.Environment) (*types.ImageInspect, error)
-	Link() string
-=======
-	Run(context.Context, *util.Environment) (*docker.Container, error)
-	Fetch(ctx context.Context, env *util.Environment) (*docker.Image, error)
->>>>>>> 7d25b09f
 	GetID() string
 	GetName() string
 	GetServiceAlias() string
